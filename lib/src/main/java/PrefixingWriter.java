--- conflicted
+++ resolved
@@ -342,7 +342,6 @@
                         ansiIndex = 0;
                         break;
 
-<<<<<<< HEAD
                     case '\n':
                         lineBreak();
                         break;
@@ -369,21 +368,6 @@
                     ansiState.update(ansiBuffer, 0, ansiIndex)
                     charState = NORMAL;
                 }
-=======
-        if(ch == '\n')
-        {
-            lineBreak();
-        }
-        else
-        {
-            if(wrapLength > 0 && lineLength == wrapLength)
-            {
-                lineBreak();
-                writePrefix();
-            }
-            out.write(ch);
-            lineLength++;
->>>>>>> 5bdd645e
         }
     }
 
@@ -449,17 +433,11 @@
         }
 
         int start = off;
-<<<<<<< HEAD
         for(int i = off; i < end; i++)
-=======
-        int lookahead = off;
-        while(lookahead < end)
->>>>>>> 5bdd645e
         {
             char ch = buf[i];
             switch(charState)
             {
-<<<<<<< HEAD
                 case NORMAL:
                     switch(ch)
                     {
@@ -483,28 +461,6 @@
                             break;
 
                         default: {}
-=======
-                case '\033':
-                    if(lookahead > start)
-                    {
-                        writeSegment(buf, start, lookahead - start);
-                    }
-                    int ansiCodeStart = lookahead;
-                    lookahead++;
-                    if(lookahead < end && buf[lookahead] == '[')
-                    {
-                        lookahead++;
-                        while(lookahead < end && 0x20 <= buf[lookahead] && buf[lookahead] <= 0x3f)
-                        {
-                            lookahead++;
-                        }
-                        ansiState.update(buf, ansiCodeStart + 2, lookahead - ansiCodeStart - 1);
-                        lookahead++;
-                    }
-                    if(lineLength == 0)
-                    {
-                        writePrefix();
->>>>>>> 5bdd645e
                     }
                     break;
 
@@ -529,11 +485,7 @@
                     }
             }
         }
-<<<<<<< HEAD
         if(charState == CharState.NORMAL && start < end)
-=======
-        if(start < end)
->>>>>>> 5bdd645e
         {
             writeSegment(buf, start, end - start);
         }
